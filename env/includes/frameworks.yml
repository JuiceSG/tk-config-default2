# Copyright (c) 2017 Shotgun Software Inc.
#
# CONFIDENTIAL AND PROPRIETARY
#
# This work is provided "AS IS" and subject to the Shotgun Pipeline Toolkit
# Source Code License included in this distribution package. See LICENSE.
# By accessing, using, copying or modifying this work you indicate your
# agreement to the Shotgun Pipeline Toolkit Source Code License. All rights
# not expressly granted therein are reserved by Shotgun Software Inc.
#

################################################################################
# A single, top-level setting is defined: "@frameworks". This setting can
# be included and referenced wherever shared frameworks are required.

frameworks:
  # adobe - Common functionality for adobe products
  tk-framework-adobe_v1.x.x:
    location:
      version: v1.1.0
      type: app_store
      name: tk-framework-adobe

  # adminui - provides GUIs for administrative commands
  tk-framework-adminui_v0.x.x:
    location:
      version: v0.6.0
      type: app_store
      name: tk-framework-adminui

  # aliastranslations - provides Alias translation tools
  tk-framework-aliastranslations_v0.x.x:
    location:
      version: v0.1.0
      type: app_store
      name: tk-framework-aliastranslations

  # desktopserver - provides a server to run local commands.
  tk-framework-desktopserver_v1.x.x:
    location:
      version: v1.4.3
      type: app_store
      name: tk-framework-desktopserver

  # qtwidgets - collection of Toolkit related QT Widgets
  tk-framework-qtwidgets_v2.x.x:
    location:
      version: v2.9.2
      type: app_store
      name: tk-framework-qtwidgets

  # shotgunutils v4 - Shotgun Related Utilities
  tk-framework-shotgunutils_v4.x.x:
    location:
      version: v4.4.15
      type: app_store
      name: tk-framework-shotgunutils

  # shotgunutils v5 - Shotgun Related Utilities
  tk-framework-shotgunutils_v5.x.x:
    location:
<<<<<<< HEAD
#      version: v5.7.4
#      type: app_store
#      name: tk-framework-shotgunutils
      type: git_branch
      path: https://github.com/shotgunsoftware/tk-framework-shotgunutils.git
      branch: shot-3508-qt-upgrade-deadlock
      version: 2493e41
=======
      version: v5.7.6
      type: app_store
      name: tk-framework-shotgunutils
>>>>>>> 117893a5

  # widget - QT Widget Framework for Tank Apps (qtwidgets fw predecessor)
  tk-framework-widget_v0.2.x:
    location:
      version: v0.2.8
      type: app_store
      name: tk-framework-widget

  # desktopclient - A client for Shotgun Create
  tk-framework-desktopclient_v0.x.x:
    location:
      version: v0.1.1
      type: app_store
      name: tk-framework-desktopclient<|MERGE_RESOLUTION|>--- conflicted
+++ resolved
@@ -59,19 +59,13 @@
   # shotgunutils v5 - Shotgun Related Utilities
   tk-framework-shotgunutils_v5.x.x:
     location:
-<<<<<<< HEAD
-#      version: v5.7.4
+#      version: v5.7.6
 #      type: app_store
 #      name: tk-framework-shotgunutils
       type: git_branch
       path: https://github.com/shotgunsoftware/tk-framework-shotgunutils.git
       branch: shot-3508-qt-upgrade-deadlock
       version: 2493e41
-=======
-      version: v5.7.6
-      type: app_store
-      name: tk-framework-shotgunutils
->>>>>>> 117893a5
 
   # widget - QT Widget Framework for Tank Apps (qtwidgets fw predecessor)
   tk-framework-widget_v0.2.x:
